--- conflicted
+++ resolved
@@ -209,13 +209,8 @@
         # LLM提供商选择
         llm_provider = st.selectbox(
             "LLM提供商",
-<<<<<<< HEAD
-            options=["dashscope", "deepseek", "google", "openai", "openrouter", "custom_openai"],
-            index=["dashscope", "deepseek", "google", "openai", "openrouter", "custom_openai"].index(st.session_state.llm_provider) if st.session_state.llm_provider in ["dashscope", "deepseek", "google", "openai", "openrouter", "custom_openai"] else 0,
-=======
-            options=["siliconflow", "dashscope", "deepseek", "google", "openrouter"],
-            index=["siliconflow", "dashscope", "deepseek", "google", "openrouter"].index(st.session_state.llm_provider) if st.session_state.llm_provider in ["siliconflow", "dashscope", "deepseek", "google", "openrouter"] else 0,
->>>>>>> 6a12962d
+            options=["siliconflow", "dashscope", "deepseek", "google", "openai", "openrouter", "custom_openai"],
+            index=["siliconflow", "dashscope", "deepseek", "google", "openai", "openrouter", "custom_openai"].index(st.session_state.llm_provider) if st.session_state.llm_provider in ["siliconflow", "dashscope", "deepseek", "google", "openai", "openrouter", "custom_openai"] else 0,
             format_func=lambda x: {
                 "siliconflow": "🇨🇳 硅基流动",
                 "dashscope": "🇨🇳 阿里百炼",
